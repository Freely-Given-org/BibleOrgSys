--- conflicted
+++ resolved
@@ -76,11 +76,7 @@
 from BibleOrgSys.Reference.BibleReferences import BibleAnchorReference
 
 
-<<<<<<< HEAD
-LAST_MODIFIED_DATE = '2023-01-05' # by RJH
-=======
 LAST_MODIFIED_DATE = '2023-01-22' # by RJH
->>>>>>> 3e87d01e
 SHORT_PROGRAM_NAME = "InternalBibleBook"
 PROGRAM_NAME = "Internal Bible book handler"
 PROGRAM_VERSION = '0.98'
